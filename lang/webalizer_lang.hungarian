#-------------------------------------------------------------------------
#   webalizer_lang.hungarian
#
# Stone Steps Webalizer language file. See description of the file
# format in webalizer_lang.english.
#
#   Webalizer V2.0x Language Support file for Hungarian.
#   15-May-1998 by Bradford L. Barrett (brad@mrunix.net)
#   31-May-1998 Modified for level 1.1 support (brad@mrunix.net)
#   23-Jul-1998 Modified for level 1.2 support (brad@mrunix.net)
#   08-Mar-1999 Updated HTTP 1.1 response codes by Yves Lafon (ylafon@w3.org)
#   28-Jun-1999 Modified for level 1.3 support (brad@mrunix.net)
#   20-Jul-1999 Translated by Viktor Haas (haasviki@hotmail.com)
#   22-Feb-2000 Modified for level 2.0 support (brad@mrunix.net)
#   27-Mar-2000 Modified hungarian translation for level 2.0 by Viktor Haas (haasviki@hotmail.com)
#
#   Language files are named using the following convention:
#
#   webalizer_lang.LANGUAGE
#
#   where 'LANGUAGE' is the name of the language the file is
#   translated into (ie: webalizer_lang.russian for russian).
#
# Copyright (c) 2004-2019, Stone Steps Inc. (www.stonesteps.ca)
#-------------------------------------------------------------------------

#/***********************************************************************/
#/* DEFINE LANGUAGE NAME here                                           */
#/***********************************************************************/

language  = Magyar

#/***********************************************************************/
#/*                                                                     */
#/* Informational messages                                              */
#/*                                                                     */
#/* These messages are only displayed while The Webalizer is being run, */
#/* usually to the screen, and are not part of the HTML output.         */
#/*                                                                     */
#/***********************************************************************/

#/* these are only used in timing totals */
#/* Format:   XXX records (XXX ignored, XXX bad) in X.XX seconds        */
msg_records = rekord
msg_addresses=addresses
msg_ignored = mellőzött
msg_bad     = rossz
<<<<<<< HEAD
msg_in      = "";
=======
# msg_in is empty on purpose, in favor of how msg_seconds is constructed
msg_in      = 
>>>>>>> 957a0b02
msg_seconds = másodperc alatt

#/* progress and setup error messages */
msg_log_err = Hiba: Nem tudom megnyitni a log file-t
msg_log_use = Használom a logfile-t
msg_dir_err = Hiba: Nem tudom megváltoztatni a könyvtárat erre:  
msg_dir_use = Készítem a kimenetet:
msg_cur_dir = jelenlegi könyvtár
msg_hostname= A jelentésnek a hostneve:
msg_ign_hist= Mellőzöm az elöző history-t...
msg_no_hist = History file-t nem találom...
msg_get_hist= Olvasom a history file-t...
msg_put_hist= Mentem a history információt...
msg_hist_err= Hiba: Nem tudom írni a history file-t
msg_bad_hist= Hiba: Mellőzöm érvénytelen history rekordot
msg_bad_conf= Hiba: Nem tudom megnyitni a konfigurációs file-t
msg_bad_key = Figyelmeztetés: Érvénytelen kulcsszó
msg_bad_date= Hiba: Kihagyom a rekordot (rossz dátum)
msg_ign_nscp= Kihagyom Netscape header rekordot
msg_bad_rec = Kihagyom a rossz rekordot
msg_no_vrec = Nem találtam érvényes rekordokat!
msg_gen_rpt = Készítem a jelentés:
msg_gen_sum = Készítem az összefoglalt jelentést
msg_get_data= Olvasom az elöző futatott adatokat..
msg_put_data= Mentem a jelenlegi futatott adatokat...
msg_no_data = Az elöző futatott adatokat nem találom...
msg_bad_data= Hiba: Nem tudom helyreállítani a futatott adatokat
msg_data_err= Hiba: Nem tudom menteni a jelenlegi futatott adatokat
msg_dup_data= Figyelmeztetés: Lehetséges ismételt adatot találtam
msg_afm_err = Error: Invalid or missing ApacheLogFormat
msg_ctrl_c  = Ctrl-C detected. Aborting...
msg_pars_err= Cannot initialize log file parser
msg_use_conf= Processed configuration file
msg_use_lang= Processed language file
msg_use_db  = Using database
msg_runtime = Total run time is
msg_dnstime = DNS wait time is
msg_mnttime = Maintenance time is
msg_rpttime = Generated reports in
msg_cmpctdb = Finished compacting the database
msg_nofile  = File not found
msg_file_err= Cannot read file
msg_use_help= Using XML help file
msg_fpos_err= Cannot retrieve current file position for

#/* DNS Stuff */
msg_dns_nocf= Nincs cache file előírva, megszakítás...
msg_dns_nodb= Hiba: Nem lehet megnyitni a DNS cache file-t
msg_dns_nolk= Hiba: Nem lehet zárni a DNS cache file-t
msg_dns_usec= Használom a DNS cache file-t
msg_dns_rslv= DNS kikeresés
msg_dns_init= Error: Cannot initialize DNS resolver
msg_dns_htrt= DNS cache hit ratio
msg_dns_geoe= Cannot open GeoIP database
msg_dns_asne= Cannot open ASN database
msg_dns_useg= Using GeoIP database
msg_dns_usea= Using ASN database

#/* log record errors */
msg_big_rec = Hiba: Kihagyom a túl nagy log rekordot
msg_big_host= Figyelmeztetés: Lerövidítem a túl hosszú hostnevet
msg_big_date= Figyelmeztetés: Levágom a túl nagy adat mezőt
msg_big_req = Figyelmeztetés: Levágom a túl nagy kérés mezőt
msg_big_ref = Figyelmeztetés: Levágom a túl nagy hivatkozás mezőt
msg_big_user= Figyelmeztetés: Levágom a túl nagy felhasználónevet
msg_big_one = Figyelmeztetés: String nagyob a tárolható méretnél

#/* misc errors */
msg_no_open = Hiba: Nem tudom megnyítni a file-t

#/* Help display... */
h_usage1 = Használat
h_usage2 = [options] [log file [[ log file ]...] | report database]
h_msg=   -h        = Kiírja ezt a sugó üzenetet,
         -v -V     = Kiírja a verziószámot,
         -d        = Kiírja a további debug infót,
         -F type   = Log type.  type= (clf | squid | iis | apache | w3c),
         -i        = Mellőzi a history file-t,
         -p        = Megőrzi az állapotott  (incremental),
         -q        = suppress informational messages,
         -Q        = suppress _ALL_ messages,
         -Y        = suppress country graph,
         -G        = suppress hourly graph,
         -H        = suppress hourly stats,
         -L        = suppress color coded graph legends,
         -l num    = use num background lines on graph,
         -m num    = Visit timout value (seconds),
         -T        = print timing information,
         -c file   = Használja a konfigurációs file-t 'file',
         -n name   = Hostnév amit használjon,
         -o dir    = Kimeneti könyvtár,
         -t name   = Report címe 'name',
         -a name   = Rejtse a felhasználó böngészőjét 'name',
         -r name   = Rejtse a hivatkozást 'name',
         -s name   = Rejtse az oldalt 'name',
         -u name   = Rejtse az URL-t 'name',
         -x name   = Használja a filenév kiterjesztését 'name',
         -P name   = Oldal tipusának a kiterjesztése 'name',
         -I name   = Index alias 'name',
         -A num    = Display num top agents,
         -C num    = Display num top countries,
         -R num    = Display num top referrers,
         -S num    = Display num top hosts,
         -U num    = Display num top URLs,
         -e num    = Display num top Entry Pages,
         -E num    = Display num top Exit Pages,
         -g num    = Group Domains to 'num' levels,
         -X        = Hide individual hosts,
         -D name   = Használja a DNS Cache file-t 'name',
         -N num    = Number of DNS processes (0=disable),
         ,
         Long options:,
         --help              print this help message,
         --last-log          last log file for the current month,
         --prepare-report    prepare a report using a state database,
         --warranty          print warranty information,
         --version           print version information,
         --batch             just update the database (no report),
         --end-month         end active visits and close the database,
         --compact-db        compact the database,
         --db-info           print database information,
         --pipe-log-names    read log file names from standard input


#/***********************************************************************/
#/*                                                                     */
#/* HTML strings                                                        */
#/*                                                                     */
#/* These strings are used as part of the HTML output generated by The  */
#/* Webalizer.                                                          */ 
#/*                                                                     */
#/***********************************************************************/

#/* header strings */
msg_hhdr_sp = Vizsgálati időszak
msg_hhdr_gt = Készült:

#/* main index strings */
msg_main_us = Használat összegzése:
msg_main_per= Elmúlt 12 Hónap
msg_main_sum= Havi összefoglalás
msg_main_da = Napi átlag
msg_main_mt = Havi összegzés

#/* month HTML page strings */
msg_hmth_du = Napi használat:
msg_hmth_hu = Óránkénti használat:

#/* table header strings */
msg_h_by    = By
msg_h_avg   = Átlag
msg_h_max   = Maximum
msg_h_total = Összes
msg_h_totals= Összegzés
msg_h_day   = Nap
msg_h_mth   = Hónap
msg_h_hour  = Óra
msg_h_hits  = Találatok
msg_h_pages = Lapok
msg_h_visits= Látogatók
msg_h_files = File-ok
msg_h_hosts = Oldalak
msg_h_xfer  = Transfer
msg_h_avgtime = AvgTime
msg_h_maxtime = MaxTime
msg_h_hname = Hostnév
msg_h_host = Host
msg_h_ipaddr = IP Address
msg_h_url   = URL
msg_h_agent = Felhasználó böngészője
msg_h_ref   = Hivatkozás
msg_h_ctry  = Ország
msg_h_ccode = Country Code
msg_h_search= Keresési String
msg_h_uname = Felhasználónév
msg_h_type  = Type
msg_h_status= Status
msg_h_duration = Duration
msg_h_method= Method
msg_h_download = Download
msg_h_count = Count
msg_h_time  = Time
msg_h_spammer = Spammer
msg_h_latitude = Latitude
msg_h_longitude = Longitude
msg_h_as_num = AS Number
msg_h_as_org = AS Organization
msg_h_urls = URLs
msg_h_refs = Referrers
msg_h_agents = User Agents
msg_h_chosts = Converted Hosts
msg_h_cvisits = Converted Visits

#/* links along top of page */
msg_hlnk_sum= Summary
msg_hlnk_ds = Napi Statisztika
msg_hlnk_hs = Óránkénti Statisztika
msg_hlnk_u  = URLs
msg_hlnk_s  = Oldalak
msg_hlnk_asn  = ASN
msg_hlnk_a  = Böngészők
msg_hlnk_c  = Országok
msg_hlnk_ct  = Cities
msg_hlnk_r  = Hivatkozások
msg_hlnk_en = Belépés
msg_hlnk_ex = Kilépés
msg_hlnk_sr = Keresés
msg_hlnk_i  = Felhasználók
msg_hlnk_err= Errors

#/* monthly total table */
msg_mtot_ms = Havi Statisztika:
msg_mtot_th = Összes Találat
msg_mtot_tf = Összes File
msg_mtot_tp = Total Pages
msg_mtot_tv = Total Visits
msg_mtot_tx = Total Transfer
msg_mtot_us = Összes különböző Oldal
msg_mtot_ur = Összes különböző Hivatkozás
msg_mtot_ua = Összes különböző Felhasználó böngészője
msg_mtot_uu = Összes különböző URL
msg_mtot_ui = Összes különböző Felhasználónevek
msg_mtot_mhd= Találat/nap
msg_mtot_mhh= Találat/óra
msg_mtot_mfd= File/nap
msg_mtot_mpd= Lap/nap
msg_mtot_mvd= Látogató/nap
msg_mtot_mkd= Transfer per Day
msg_mtot_rc = Válaszkódok általi találatok
msg_mtot_sph = Seconds per Hit
msg_mtot_spf = Seconds per File
msg_mtot_spp = Seconds per Page
msg_mtot_mhv = Hits per Visit
msg_mtot_mfv = Files per Visit
msg_mtot_mpv = Pages per Visit
msg_mtot_mdv = Visit Duration
msg_mtot_mkv = Transfer per Visit
msg_mtot_dl  = Total Downloads
msg_mtot_terr = Total Errors
msg_mtot_tcv = Total Converted Visits
msg_mtot_tch = Total Converted Hosts
msg_mtot_hcr = Host Converstion Rate
msg_mtot_cvd = Visit Duration (Converted)
msg_mtot_conv = Conversion
msg_mtot_rtot = Robot Totals
msg_mtot_perf = Performance
msg_mtot_hdt = Hourly/Daily Totals
msg_mtot_htot = Human Totals

#/* daily total table */
msg_dtot_ds = Napi Statisztika:

#/* hourly total table */
msg_htot_hs = Óránkénti Statisztika:

#/* country pie chart */
msg_ctry_use= Országok általi használat:

#/* top tables */
#/* Formatted as "Top xxx of xxx Total something" */
msg_top_top = Top
msg_top_of  = of
msg_top_s   = Összes Oldal
msg_top_u   = Összes URL
msg_top_r   = Összes Hivatkozás
msg_top_a   = Összes Felhasználó böngészője
msg_top_c   = Összes Ország
msg_top_ct = Total Cities
msg_top_asn = Total ASN
msg_top_en  = Összes Belépési lap
msg_top_ex  = Összes Kilépési lap
msg_top_sr  = Összes Keresési string
msg_top_i   = Összes Felhasználónevek
msg_v_hosts = Összes Oldal megtekintése
msg_v_urls  = Összes URL megtekintése
msg_v_refs  = Összes Hivatkozás megtekintése
msg_v_agents= Összes Felhasználó böngészője megtekintése
msg_v_search= Összes Keresési string megtekintése
msg_v_users = Összes Felhasználó megtekintése
msg_misc_pages = Pages - document requests (e.g. html, asp, txt); Files - successful requests of all types (e.g. html, gif, css); Hits - all requests, including errors;
msg_misc_visitors = Visitors are identified by IP addresses. Two or more visitors sharing the same IP address (e.g. firewall address) will be counted as a single visitor.
msg_misc_robots = Robot activity is excluded from the Country, Entry and Exit URL reports
msg_h_errors = Errors
msg_v_errors= View All Errors
msg_h_downloads = Downloads
msg_v_downloads = View All Downloads
msg_ref_dreq = - (Direct Request)
msg_max_items = Maximum number of items is displayed

msg_unit_pfx = K, M, G, T, P, E, Z
msg_xfer_unit = B

#/* short month names MUST BE 3 CHARS in size...*/
s_month=  Jan, Feb, Már,
                    Ápr, Máj, Jún,
                    Júl, Aug, Sep,
                    Okt, Nov, Dec

#/* long month names - can be any length */
l_month=  Január,  Február, Március,   Április,
                    Május,      Június,     Július,    Augusztus,
                    Szeptember,Október,  November,December

#/* response code descriptions... order IS important!      */
response = Undefined response code,
           Code 100 - Continue,
           Code 101 - Switching Protocols,
           Code 102 - Processing,
           Code 103 - Early Hints,
           Code 200 - OK,
           Code 201 - Created,
           Code 202 - Accepted,
           Code 203 - Non-Authoritative Information,
           Code 204 - No Content,
           Code 205 - Reset Content,
           Code 206 - Partial Content,
           Code 207 - Multi-Status,
           Code 208 - Already Reported,
           Code 226 - IM Used,
           Code 300 - Multiple Choices,
           Code 301 - Moved Permanently,
           Code 302 - Found,
           Code 303 - See Other,
           Code 304 - Not Modified,
           Code 305 - Use Proxy,
           Code 306 - (Unused),
           Code 307 - Moved Temporarily,
           Code 308 - Permanent Redirect,
           Code 400 - Bad Request,
           Code 401 - Unauthorized,
           Code 402 - Payment Required,
           Code 403 - Forbidden,
           Code 404 - Not Found,
           Code 405 - Method Not Allowed,
           Code 406 - Not Acceptable,
           Code 407 - Proxy Authentication Required,
           Code 408 - Request Timeout,
           Code 409 - Conflict,
           Code 410 - Gone,
           Code 411 - Length Required,
           Code 412 - Precondition Failed,
           Code 413 - Request Entity Too Large,
           Code 414 - Request-URI Too Long,
           Code 415 - Unsupported Media Type,
           Code 416 - Requested Range Not Satisfiable,
           Code 417 - Expectation Failed,
           Code 421 - Misdirected Request,
           Code 422 - Unprocessable Entity,
           Code 423 - Locked,
           Code 424 - Failed Dependency,
           Code 425 - Too Early,
           Code 426 - Upgrade Required,
           Code 428 - Precondition Required,
           Code 429 - Too Many Requests,
           Code 431 - Request Header Fields Too Large,
           Code 451 - Unavailable For Legal Reasons,
           Code 500 - Internal Server Error,
           Code 501 - Not Implemented,
           Code 502 - Bad Gateway,
           Code 503 - Service Unavailable,
           Code 504 - Gateway Timeout,
           Code 505 - HTTP Version Not Supported,
           Code 506 - Variant Also Negotiates,
           Code 507 - Insufficient Storage,
           Code 508 - Loop Detected,
           Code 510 - Not Extended,
           Code 511 - Network Authentication Required

msg_title   = Használati Statisztika:
msg_h_other = Más

#/* Country codes (previously in ctry.h header file) */

ctry = *,	Ismeretlen,
        ac,       Ascension Island,
	ad,	Andorra,
	ae,	United Arab Emirates,
	af,	Afghanistan,
	ag,	Antigua and Barbuda,
	ai,	Anguilla,
	al,	Albania,
	am,	Armenia,
	ao,	Angola,
	aq,	Antarctica,
	ar,	Argentina,
	as,	American Samoa,
	at,	Austria,
	au,	Australia,
	aw,	Aruba,
	az,	Azerbaijan,
        ax,       Aland Islands,
	bl,     Saint Barthelemy,
	ba,	Bosnia and Herzegovina,
	bb,	Barbados,
	bd,	Bangladesh,
	be,	Belgium,
	bf,	Burkina Faso,
	bg,	Bulgaria,
	bh,	Bahrain,
	bi,	Burundi,
	bj,	Benin,
	bm,	Bermuda,
	bn,	Brunei Darussalam,
	bo,	Bolivia,
	br,	Brazil,
	bs,	Bahamas,
	bt,	Bhutan,
	bv,	Bouvet Island,
	bw,	Botswana,
	by,	Belarus,
	bz,	Belize,
	ca,	Canada,
	cc,	Cocos (Keeling) Islands,
        cd,       Congo,
	cf,	Central African Republic,
	cg,	Congo,
	ch,	Switzerland,
	ci,	Cote D'Ivoire (Ivory Coast),
	ck,	Cook Islands,
	cl,	Chile,
	cm,	Cameroon,
	cn,	China,
	co,	Colombia,
	cr,	Costa Rica,
	cu,	Cuba,
	cv,	Cape Verde,
	cw,	Curaçao,
	cx,	Christmas Island,
	cy,	Cyprus,
	cz,	Czech Republic,
	de,	Germany,
	dj,	Djibouti,
	dk,	Denmark,
	dm,	Dominica,
	do,	Dominican Republic,
	dz,	Algeria,
	ec,	Ecuador,
	ee,	Estonia,
	eg,	Egypt,
	eh,	Western Sahara,
	er,	Eritrea,
	es,	Spain,
	et,	Ethiopia,
        eu,       European Union,
	fi,	Finland,
	fj,	Fiji,
	fk,	Falkland Islands (Malvinas),
	fm,	Micronesia,
	fo,	Faroe Islands,
	fr,	France,
	ga,	Gabon,
        gb,       United Kingdom,
	gd,	Grenada,
	ge,	Georgia,
	gf,	French Guiana,
        gg,       Guernsey,
	gh,	Ghana,
	gi,	Gibraltar,
	gl,	Greenland,
	gm,	Gambia,
	gn,	Guinea,
	gp,	Guadeloupe,
	gq,	Equatorial Guinea,
	gr,	Greece,
	gs,	S. Georgia and S. Sandwich Islands,
	gt,	Guatemala,
	gu,	Guam,
	gw,	Guinea-Bissau,
	gy,	Guyana,
	hk,	Hong Kong,
	hm,	Heard and McDonald Islands,
	hn,	Honduras,
	hr,     Croatia,
	ht,	Haiti,
	hu,	Magyarország,
	id,	Indonesia,
	ie,	Ireland,
	il,	Israel,
        im,       Isle of Man,
	in,	India,
	io,	British Indian Ocean Territory,
	iq,	Iraq,
	ir,	Iran,
	is,	Iceland,
	it,	Italy,
        je,       Jersey,
	jm,	Jamaica,
	jo,	Jordan,
	jp,	Japan,
	ke,	Kenya,
	kg,	Kyrgyzstan,
	kh,	Cambodia,
	ki,	Kiribati,
	km,	Comoros,
	kn,	Saint Kitts and Nevis,
	kp,	Korea (North),
	kr,	Korea (South),
	kw,	Kuwait,
	ky,	Cayman Islands,
	kz,	Kazakhstan,
	la,	Lao,
	lb,	Lebanon,
	lc,	Saint Lucia,
	li,	Liechtenstein,
	lk,	Sri Lanka,
	lr,	Liberia,
	ls,	Lesotho,
	lt,	Lithuania,
	lu,	Luxembourg,
	lv,	Latvia,
	ly,	Libya,
	ma,	Morocco,
	mc,	Monaco,
	md,	Moldova,
	me,    Montenegro,
	mf,    Saint Martin,
	mg,	Madagascar,
	mh,	Marshall Islands,
	mk,	Macedonia,
	ml,	Mali,
	mm,	Myanmar,
	mn,	Mongolia,
	mo,    Macao,
	mp,	Northern Mariana Islands,
	mq,	Martinique,
	mr,	Mauritania,
	ms,	Montserrat,
	mt,	Malta,
	mu,	Mauritius,
	mv,	Maldives,
	mw,	Malawi,
	mx,	Mexico,
	my,	Malaysia,
	mz,	Mozambique,
	na,	Namibia,
	nc,	New Caledonia,
	ne,	Niger,
	nf,	Norfolk Island,
	ng,	Nigeria,
	ni,	Nicaragua,
	nl,	Netherlands,
	no,	Norway,
	np,	Nepal,
	nr,	Nauru,
	nu,	Niue,
        nz,       New Zealand,
	om,	Oman,
	pa,	Panama,
	pe,	Peru,
	pf,	French Polynesia,
	pg,	Papua New Guinea,
	ph,	Philippines,
	pk,	Pakistan,
	pl,	Poland,
	pm,	St. Pierre and Miquelon,
	pn,	Pitcairn,
	pr,	Puerto Rico,
        ps,       Palestinian Territories,
	pt,	Portugal,
	pw,	Palau,
	py,	Paraguay,
	qa,	Qatar,
	re,	Reunion,
	ro,	Romania,
	rs,	Serbia,
	ru,	Russian Federation,
	rw,	Rwanda,
	sa,	Saudi Arabia,
        sb,       Solomon Islands,
	sc,	Seychelles,
	sd,	Sudan,
	se,	Sweden,
	sg,	Singapore,
	sh,	St. Helena,
	si,	Slovenia,
	sj,	Svalbard and Jan Mayen,
	sk,	Slovakia,
	sl,	Sierra Leone,
	sm,	San Marino,
	sn,	Senegal,
	so,	Somalia,
	sr,	Suriname,
	st,	Sao Tome and Principe,
	sv,	El Salvador,
	sy,	Syria,
	sz,	Swaziland,
	tc,	Turks and Caicos Islands,
	td,	Chad,
	tf,	French Southern Territories,
	tg,	Togo,
	th,	Thailand,
	tj,	Tajikistan,
	tk,	Tokelau,
        tl,       Timor-Leste,
	tm,	Turkmenistan,
	tn,	Tunisia,
	to,	Tonga,
	tr,	Turkey,
	tt,	Trinidad and Tobago,
	tv,	Tuvalu,
	tw,	Taiwan,
	tz,	Tanzania,
	ua,	Ukraine,
	ug,	Uganda,
	uk,	United Kingdom,
	um,	US Minor Outlying Islands,
	us,	United States,
	uy,	Uruguay,
	uz,	Uzbekistan,
	va,	Vatican City State (Holy See),
	vc,	Saint Vincent and the Grenadines,
	ve,	Venezuela,
	vg,	Virgin Islands (British),
	vi,	Virgin Islands (U.S.),
	vn,	Viet Nam,
	vu,	Vanuatu,
	wf,	Wallis and Futuna,
	ws,	Samoa,
	ye,	Yemen,
	yt,	Mayotte,
	za,	South Africa,
	zm,	Zambia,
	zw,	Zimbabwe

<|MERGE_RESOLUTION|>--- conflicted
+++ resolved
@@ -45,12 +45,8 @@
 msg_addresses=addresses
 msg_ignored = mellőzött
 msg_bad     = rossz
-<<<<<<< HEAD
-msg_in      = "";
-=======
 # msg_in is empty on purpose, in favor of how msg_seconds is constructed
 msg_in      = 
->>>>>>> 957a0b02
 msg_seconds = másodperc alatt
 
 #/* progress and setup error messages */
@@ -674,4 +670,3 @@
 	za,	South Africa,
 	zm,	Zambia,
 	zw,	Zimbabwe
-
